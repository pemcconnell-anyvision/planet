# This makefile runs iside of docker's buildbox
# The following volumes are mounted and shared with the host:
ASSETS := /assets
ROOTFS := /rootfs
TARGETDIR := /targetdir

all: planet-bin
# common components:
	make -C $(ASSETS)/makefiles/base/network -f network.mk
	make -C $(ASSETS)/makefiles/base/docker -f docker.mk 
	make -C $(ASSETS)/makefiles/registry -f registry.mk
<<<<<<< HEAD
	make -C $(ASSETS)/makefiles/kubernetes -f kubernetes-dev.mk
=======
	make -C $(ASSETS)/makefiles/kubernetes -f kubernetes.mk
	make -C $(ASSETS)/makefiles/monit -f monitoring.mk
>>>>>>> 33b5b043
# dev-image specific:
	make -C $(ASSETS)/makefiles/master/etcd -f etcd.mk
	make -C $(ASSETS)/makefiles/node/k8s-node -f k8s-node.mk
	make -C $(ASSETS)/makefiles/master/k8s-master -f k8s-master.mk
<<<<<<< HEAD
	make -C $(ASSETS)/makefiles/master/k8s-master -f k8s-e2e.mk
	make -C $(ASSETS)/makefiles/master/monit -f monit.mk
=======
>>>>>>> 33b5b043
# shrink rootfs:
	make -e ROOTFS=$(ROOTFS) -C $(ASSETS)/makefiles -f shrink-rootfs.mk

planet-bin:
	# Uncomment to build a completely static version of the planet binary (usual build command builds
	# an executable that depends on glibc due to dependency on docker
	# GOOS=linux GOARCH=amd64 go build --ldflags '-extldflags "-static"' -o $(ROOTFS)/usr/bin/planet github.com/gravitational/planet/tool/planet
	go build -o $(ROOTFS)/usr/bin/planet github.com/gravitational/planet/tool/planet<|MERGE_RESOLUTION|>--- conflicted
+++ resolved
@@ -9,21 +9,13 @@
 	make -C $(ASSETS)/makefiles/base/network -f network.mk
 	make -C $(ASSETS)/makefiles/base/docker -f docker.mk 
 	make -C $(ASSETS)/makefiles/registry -f registry.mk
-<<<<<<< HEAD
 	make -C $(ASSETS)/makefiles/kubernetes -f kubernetes-dev.mk
-=======
-	make -C $(ASSETS)/makefiles/kubernetes -f kubernetes.mk
 	make -C $(ASSETS)/makefiles/monit -f monitoring.mk
->>>>>>> 33b5b043
 # dev-image specific:
 	make -C $(ASSETS)/makefiles/master/etcd -f etcd.mk
 	make -C $(ASSETS)/makefiles/node/k8s-node -f k8s-node.mk
 	make -C $(ASSETS)/makefiles/master/k8s-master -f k8s-master.mk
-<<<<<<< HEAD
 	make -C $(ASSETS)/makefiles/master/k8s-master -f k8s-e2e.mk
-	make -C $(ASSETS)/makefiles/master/monit -f monit.mk
-=======
->>>>>>> 33b5b043
 # shrink rootfs:
 	make -e ROOTFS=$(ROOTFS) -C $(ASSETS)/makefiles -f shrink-rootfs.mk
 
