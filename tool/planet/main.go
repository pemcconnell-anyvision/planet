package main

import (
	"fmt"
	"net"
	"os"
	"os/signal"
	"path/filepath"
	"runtime"
	"strings"
	"syscall"
	"time"

	"github.com/gravitational/planet/Godeps/_workspace/src/github.com/gravitational/configure/cstrings"
	"github.com/gravitational/planet/Godeps/_workspace/src/github.com/gravitational/log"
	"github.com/gravitational/planet/Godeps/_workspace/src/github.com/gravitational/trace"
	"github.com/gravitational/planet/Godeps/_workspace/src/github.com/gravitational/version"
	"github.com/gravitational/planet/Godeps/_workspace/src/github.com/opencontainers/runc/libcontainer"
	"github.com/gravitational/planet/Godeps/_workspace/src/gopkg.in/alecthomas/kingpin.v2"
	"github.com/gravitational/planet/lib/agent"
	"github.com/gravitational/planet/lib/agent/backend/sqlite"
	"github.com/gravitational/planet/lib/agent/cache"
	"github.com/gravitational/planet/lib/box"
	"github.com/gravitational/planet/lib/monitoring"
	"github.com/gravitational/planet/test/e2e"
)

func main() {
	var exitCode int
	var err error

	if err = run(); err != nil {
		log.Errorf("Failed to run: '%v'\n", err)
		if errExit, ok := err.(*box.ExitError); ok {
			exitCode = errExit.Code
		}
	}
	os.Exit(exitCode)
}

func run() error {
	args, extraArgs := cstrings.SplitAt(os.Args, "--")

	var (
		app           = kingpin.New("planet", "Planet is a Kubernetes delivered as an orbit container")
		debug         = app.Flag("debug", "Enable debug mode").Bool()
		fromContainer = app.Flag("from-container", "Specifies if a command is run in container context").Bool()
		socketPath    = app.Flag("socket-path", "Path to the socket file").Default("/var/run/planet.socket").String()
		cversion      = app.Command("version", "Print version information")

		// internal init command used by libcontainer
		cinit = app.Command("init", "Internal init command").Hidden()

		// start the container with planet
		cstart = app.Command("start", "Start Planet container")

<<<<<<< HEAD
		cstartPublicIP           = cstart.Flag("public-ip", "IP accessible by other nodes for inter-host communication").OverrideDefaultFromEnvar("PLANET_PUBLIC_IP").IP()
		cstartMasterIP           = cstart.Flag("master-ip", "IP of the master POD (defaults to public-ip)").OverrideDefaultFromEnvar("PLANET_MASTER_IP").IP()
		cstartCloudProvider      = cstart.Flag("cloud-provider", "cloud provider name, e.g. 'aws' or 'gce'").OverrideDefaultFromEnvar("PLANET_CLOUD_PROVIDER").String()
		cstartClusterID          = cstart.Flag("cluster-id", "id of the cluster").OverrideDefaultFromEnvar("PLANET_CLUSTER_ID").String()
		cstartIgnoreChecks       = cstart.Flag("ignore-checks", "Force start ignoring some failed host checks (e.g. kernel version)").OverrideDefaultFromEnvar("PLANET_FORCE").Bool()
		cstartEnv                = EnvVars(cstart.Flag("env", "Set environment variable").OverrideDefaultFromEnvar("PLANET_ENV"))
		cstartMounts             = Mounts(cstart.Flag("volume", "External volume to mount").OverrideDefaultFromEnvar("PLANET_VOLUME"))
		cstartRoles              = List(cstart.Flag("role", "Roles such as 'master' or 'node'").OverrideDefaultFromEnvar("PLANET_ROLE"))
		cstartInsecureRegistries = List(cstart.Flag("insecure-registry", "Optional insecure registries").OverrideDefaultFromEnvar("PLANET_INSECURE_REGISTRY"))
		cstartStateDir           = cstart.Flag("state-dir", "directory where planet-specific state like keys and certificates is stored").Default("/var/planet/state").OverrideDefaultFromEnvar("PLANET_STATE_DIR").String()
		cstartServiceSubnet      = CIDRFlag(cstart.Flag("service-subnet", "subnet dedicated to the services in cluster").Default("10.100.0.0/16").OverrideDefaultFromEnvar("PLANET_SERVICE_SUBNET"))
		cstartPODSubnet          = CIDRFlag(cstart.Flag("pod-subnet", "subnet dedicated to the pods in the cluster").Default("10.244.0.0/16").OverrideDefaultFromEnvar("PLANET_POD_SUBNET"))
		cstartSelfTest           = cstart.Flag("self-test", "Run end-to-end tests on the started cluster").Bool()
		cstartTestSpec           = cstart.Flag("test-spec", "Regexp of the test specs to run (self-test mode only)").Default("Networking|Pods").String()
		cstartTestKubeRepoPath   = cstart.Flag("repo-path", "Path to either a k8s repository or a directory with test configuration files (self-test mode only)").String()
		cstartAgentPeers         = InlineList(cstart.Flag("peers", "Initial planet agent cluster configuration"))
=======
		cstartPublicIP                = cstart.Flag("public-ip", "IP accessible by other nodes for inter-host communication").OverrideDefaultFromEnvar("PLANET_PUBLIC_IP").IP()
		cstartMasterIP                = cstart.Flag("master-ip", "IP of the master POD (defaults to public-ip)").OverrideDefaultFromEnvar("PLANET_MASTER_IP").IP()
		cstartCloudProvider           = cstart.Flag("cloud-provider", "cloud provider name, e.g. 'aws' or 'gce'").OverrideDefaultFromEnvar("PLANET_CLOUD_PROVIDER").String()
		cstartClusterID               = cstart.Flag("cluster-id", "id of the cluster").OverrideDefaultFromEnvar("PLANET_CLUSTER_ID").String()
		cstartIgnoreChecks            = cstart.Flag("ignore-checks", "Force start ignoring some failed host checks (e.g. kernel version)").OverrideDefaultFromEnvar("PLANET_FORCE").Bool()
		cstartEnv                     = EnvVars(cstart.Flag("env", "Set environment variable").OverrideDefaultFromEnvar("PLANET_ENV"))
		cstartMounts                  = Mounts(cstart.Flag("volume", "External volume to mount").OverrideDefaultFromEnvar("PLANET_VOLUME"))
		cstartRoles                   = List(cstart.Flag("role", "Roles such as 'master' or 'node'").OverrideDefaultFromEnvar("PLANET_ROLE"))
		cstartInsecureRegistries      = List(cstart.Flag("insecure-registry", "Optional insecure registries").OverrideDefaultFromEnvar("PLANET_INSECURE_REGISTRY"))
		cstartSecretsDir              = cstart.Flag("secrets-dir", "Directory with master secrets - certificate authority and certificates").OverrideDefaultFromEnvar("PLANET_SECRETS_DIR").ExistingDir()
		cstartServiceSubnet           = CIDRFlag(cstart.Flag("service-subnet", "subnet dedicated to the services in cluster").Default(DefaultServiceSubnet).OverrideDefaultFromEnvar("PLANET_SERVICE_SUBNET"))
		cstartPODSubnet               = CIDRFlag(cstart.Flag("pod-subnet", "subnet dedicated to the pods in the cluster").Default(DefaultPODSubnet).OverrideDefaultFromEnvar("PLANET_POD_SUBNET"))
		cstartServiceUID              = cstart.Flag("service-uid", "uid to use for services").Default("1000").String()
		cstartServiceGID              = cstart.Flag("service-gid", "gid to use for services (defaults to service-uid)").String()
		cstartSelfTest                = cstart.Flag("self-test", "Run end-to-end tests on the started cluster").Bool()
		cstartTestSpec                = cstart.Flag("test-spec", "Regexp of the test specs to run (self-test mode only)").Default("Networking|Pods").String()
		cstartTestKubeRepoPath        = cstart.Flag("repo-path", "Path to either a k8s repository or a directory with test configuration files (self-test mode only)").String()
		cstartEtcdMemberName          = cstart.Flag("etcd-member-name", "Etcd member name").OverrideDefaultFromEnvar("PLANET_ETCD_MEMBER_NAME").String()
		cstartEtcdInitialCluster      = cstart.Flag("etcd-initial-cluster", "initial etcd cluster configuration (list of peers)").OverrideDefaultFromEnvar("PLANET_ETCD_INITIAL_CLUSTER").String()
		cstartEtcdInitialClusterState = cstart.Flag("etcd-initial-cluster-state", "Etcd initial cluster state: 'new' or 'existing'").OverrideDefaultFromEnvar("PLANET_ETCD_INITIAL_CLUSTER_STATE").String()

		// start the planet agent
		cagent              = app.Command("agent", "Start Planet Agent")
		cagentPublicIP      = cagent.Flag("public-ip", "IP accessible by other nodes for inter-host communication").OverrideDefaultFromEnvar(EnvPublicIP).IP()
		cagentLeaderKey     = cagent.Flag("leader-key", "Etcd key holding the new leader").Required().String()
		cagentRole          = cagent.Flag("role", "server role").OverrideDefaultFromEnvar(EnvRole).String()
		cagentAPI           = cagent.Flag("apiserver-dns", "API server DNS entry").OverrideDefaultFromEnvar(EnvAPIServerName).String()
		cagentTerm          = cagent.Flag("term", "leader lease duration").Default(DefaultLeaderTerm.String()).Duration()
		cagentEtcdEndpoints = List(cagent.Flag("etcd-endpoints", "etcd endpoints").Default(DefaultEtcdEndpoints))
>>>>>>> 010879a6

		// stop a running container
		cstop = app.Command("stop", "Stop planet container")

		// enter a running container
		center      = app.Command("enter", "Enter running planet container")
		centerArgs  = center.Arg("cmd", "command to execute").Default("/bin/bash").String()
		centerNoTTY = center.Flag("notty", "do not attach TTY to this process").Bool()
		centerUser  = center.Flag("user", "user to execute the command").Default("root").String()

		// planet agent mode
		cagent = app.Command("agent", "Run planet agent")
		// FIXME: wrap as HostPort
		cagentRPCAddr  = cagent.Flag("rpc-addr", "Address to bind the RPC listener to").Default("127.0.0.1:7575").String()
		cagentKubeAddr = cagent.Flag("kube-addr", "Address of the kubernetes api server").Default("127.0.0.1:8080").String()
		// FIXME: read as a comma-separated list to be able to input from an environment var
		cagentSerfPeers   = InlineList(cagent.Flag("peers", "Address of the serf node to join with.  Multiple addresses can be specified, separated by comma."))
		cagentSerfRPCAddr = cagent.Flag("serf-rpc-addr", "RPC address of the local serf node").Default("127.0.0.1:7373").String()
		cagentRole        = cagent.Flag("role", "Agent operating role (master/node)").Default("master").String()
		cagentName        = cagent.Flag("name", "Agent name.  Must be the same as the name of the local serf node").Required().String()
		cagentStateDir    = cagent.Flag("state-dir", "Directory where agent-specific state like health stats is stored").Default("/var/planet/agent").String()

		// report status of the cluster
		cstatus        = app.Command("status", "Query the planet cluster status")
		cstatusRPCAddr = cstatus.Flag("rpc-addr", "agent RPC address").Default("127.0.0.1:7575").String()

		// test command
		ctest             = app.Command("test", "Run end-to-end tests on a running cluster")
		ctestKubeAddr     = HostPort(ctest.Flag("kube-addr", "Address of the kubernetes api server").Required())
		ctestKubeRepoPath = ctest.Flag("kube-repo", "Path to a kubernetes repository").String()
		ctestAssetPath    = ctest.Flag("asset-dir", "Path to test executables and data files").String()

		// secrets subsystem helps to manage master secrets
		csecrets = app.Command("secrets", "Subsystem to control k8s master secrets")

		// csecretsInit will create directory with secrets
		csecretsInit              = csecrets.Command("init", "initialize directory with secrets")
		csecretsInitDir           = csecretsInit.Arg("dir", "directory where secrets will be placed").Required().String()
		csecretsInitDomain        = csecretsInit.Flag("domain", "domain name for the certificate").Required().String()
		csecretsInitServiceSubnet = CIDRFlag(csecretsInit.Flag("service-subnet", "subnet dedicated to the services in cluster").Default(DefaultServiceSubnet))
	)

	cmd, err := app.Parse(args[1:])
	if err != nil {
		fmt.Fprintf(os.Stderr, "Failed parsing command line arguments: %s.\nTry planet --help\n", err.Error())
		return err
	}

	if *debug == true {
		log.Initialize("console", "INFO")
		log.Infof("Debug mode is ON")
	} else {
		log.Initialize("console", "WARN")
	}

	if emptyIP(cstartMasterIP) {
		cstartMasterIP = cstartPublicIP
	}

	var rootfs string
	switch cmd {

	// "version" command
	case cagent.FullCommand():
		return agent(AgentConfig{
			PublicIP:      cagentPublicIP.String(),
			LeaderKey:     *cagentLeaderKey,
			Role:          *cagentRole,
			Term:          *cagentTerm,
			EtcdEndpoints: *cagentEtcdEndpoints,
			APIServerDNS:  *cagentAPI,
		})
	case cversion.FullCommand():
		version.Print()

	case cagent.FullCommand():
		var cache cache.Cache
		path := filepath.Join(*cagentStateDir, backendDbFile)
		cache, err = sqlite.New(path)
		if err != nil {
			err = trace.Wrap(err, "failed to create cache")
			break
		}
		conf := &agent.Config{
			Name:        *cagentName,
			RPCAddr:     *cagentRPCAddr,
			SerfRPCAddr: *cagentSerfRPCAddr,
			Cache:       cache,
		}
		monitoringConf := &monitoring.Config{
			Role:     monitoring.Role(*cagentRole),
			KubeAddr: *cagentKubeAddr,
		}
		// MasterIP: *cstartMasterIP,
		// ClusterIP: clusterIP(*cstartServiceSubnet),
		err = runAgent(conf, monitoringConf, []string(*cagentSerfPeers))

	// "start" command
	case cstart.FullCommand():
		if emptyIP(cstartPublicIP) && os.Getpid() > 5 {
			err = trace.Errorf("public-ip is not set")
			break
		}
		rootfs, err = findRootfs()
		if err != nil {
			break
		}
		setupSignalHanlders(rootfs, *socketPath)
<<<<<<< HEAD
		config := Config{
			Rootfs:             rootfs,
			SocketPath:         *socketPath,
			Env:                *cstartEnv,
			Mounts:             *cstartMounts,
			IgnoreChecks:       *cstartIgnoreChecks,
			Roles:              *cstartRoles,
			InsecureRegistries: *cstartInsecureRegistries,
			MasterIP:           cstartMasterIP.String(),
			PublicIP:           cstartPublicIP.String(),
			CloudProvider:      *cstartCloudProvider,
			ClusterID:          *cstartClusterID,
			StateDir:           *cstartStateDir,
			ServiceSubnet:      *cstartServiceSubnet,
			PODSubnet:          *cstartPODSubnet,
			AgentPeers:         *cstartAgentPeers,
=======
		config := &Config{
			Rootfs:                  rootfs,
			SocketPath:              *socketPath,
			Env:                     *cstartEnv,
			Mounts:                  *cstartMounts,
			IgnoreChecks:            *cstartIgnoreChecks,
			Roles:                   *cstartRoles,
			InsecureRegistries:      *cstartInsecureRegistries,
			MasterIP:                cstartMasterIP.String(),
			PublicIP:                cstartPublicIP.String(),
			CloudProvider:           *cstartCloudProvider,
			ClusterID:               *cstartClusterID,
			SecretsDir:              *cstartSecretsDir,
			ServiceSubnet:           *cstartServiceSubnet,
			PODSubnet:               *cstartPODSubnet,
			ServiceUID:              *cstartServiceUID,
			ServiceGID:              *cstartServiceGID,
			EtcdMemberName:          *cstartEtcdMemberName,
			EtcdInitialCluster:      *cstartEtcdInitialCluster,
			EtcdInitialClusterState: *cstartEtcdInitialClusterState,
>>>>>>> 010879a6
		}
		if *cstartSelfTest {
			err = selfTest(config, *cstartTestKubeRepoPath, *cstartTestSpec, extraArgs)
		} else {
			err = startAndWait(config)
		}

	// "init" command
	case cinit.FullCommand():
		err = initLibcontainer()

	// "enter" command
	case center.FullCommand():
		rootfs, err = findRootfs()
		if err != nil {
			break
		}
		err = enterConsole(
			rootfs, *socketPath, *centerArgs, *centerUser, !*centerNoTTY, extraArgs)

	// "stop" command
	case cstop.FullCommand():
		rootfs, err = findRootfs()
		if err != nil {
			break
		}
		err = stop(rootfs, *socketPath)

	// "status" command
	case cstatus.FullCommand():
		if *fromContainer {
			var ok bool
			ok, err = clusterStatus(*cstatusRPCAddr)
			if err == nil && !ok {
				err = &box.ExitError{Code: 1}
			}
		} else {
			rootfs, err = findRootfs()
			if err != nil {
				break
			}
			err = status(rootfs, *socketPath, *cstatusRPCAddr)
		}

	// "test" command
	case ctest.FullCommand():
		config := &e2e.Config{
			KubeMasterAddr: ctestKubeAddr.String(),
			KubeRepoPath:   *ctestKubeRepoPath,
			AssetDir:       *ctestAssetPath,
		}
		err = e2e.RunTests(config, extraArgs)
<<<<<<< HEAD

=======
	case csecretsInit.FullCommand():
		err = initSecrets(
			*csecretsInitDir, *csecretsInitDomain, *csecretsInitServiceSubnet)
>>>>>>> 010879a6
	default:
		err = trace.Errorf("unsupported command: %v", cmd)
	}

	return err
}

<<<<<<< HEAD
const backendDbFile = "sqlite.db"

func selfTest(config Config, repoDir, spec string, extraArgs []string) error {
=======
func selfTest(config *Config, repoDir, spec string, extraArgs []string) error {
>>>>>>> 010879a6
	var process *box.Box
	var err error
	const idleTimeout = 30 * time.Second

	testConfig := &e2e.Config{
		KubeMasterAddr: config.MasterIP + ":8080", // FIXME: get from configuration
		KubeRepoPath:   repoDir,
	}

	monitorc := make(chan bool, 1)
	process, err = start(config, monitorc)
	if err == nil {
		select {
		case clusterUp := <-monitorc:
			if clusterUp {
				if spec != "" {
					log.Infof("Testing: %s", spec)
					extraArgs = append(extraArgs, fmt.Sprintf("-focus=%s", spec))
				}
				err = e2e.RunTests(testConfig, extraArgs)
			} else {
				err = trace.Errorf("cannot start testing: cluster not running")
			}
		case <-time.After(idleTimeout):
			err = trace.Errorf("timed out waiting for units to come up")
		}
		stop(config.Rootfs, config.SocketPath)
		process.Close()
	}

	return err
}

func EnvVars(s kingpin.Settings) *box.EnvVars {
	vars := new(box.EnvVars)
	s.SetValue(vars)
	return vars
}

func Mounts(s kingpin.Settings) *box.Mounts {
	vars := new(box.Mounts)
	s.SetValue(vars)
	return vars
}

func List(s kingpin.Settings) *list {
	l := new(list)
	s.SetValue(l)
	return l
}

func InlineList(s kingpin.Settings) *stringList {
	l := new(stringList)
	s.SetValue(l)
	return l
}

func HostPort(s kingpin.Settings) *hostPort {
	result := new(hostPort)

	s.SetValue(result)
	return result
}

// initCmd is implicitly called by the libcontainer logic and is used to start
// a process in the new namespaces and cgroups
func initLibcontainer() error {
	runtime.GOMAXPROCS(1)
	runtime.LockOSThread()
	factory, _ := libcontainer.New("")
	if err := factory.StartInitialization(); err != nil {
		log.Fatalf("error: %v", err)
	}
	return trace.Errorf("not reached")
}

// findRootfs returns the full path of RootFS this executalbe is in
func findRootfs() (string, error) {
	const rootfsDir = "/rootfs/"
	// look at the absolute path of planet executable, find '/rootfs/' substring in it,
	// that's the absolute rootfs path we need to return
	pePath, err := filepath.Abs(os.Args[0])
	if err != nil {
		return "", trace.Wrap(err, "failed to determine executable path")
	}
	idx := strings.Index(pePath, rootfsDir)
	if idx < 0 {
		return "", trace.Errorf("this executable needs to be placed inside %s", rootfsDir)
	}
	rootfsAbs := pePath[:idx+len(rootfsDir)-1]
	if _, err = os.Stat(rootfsAbs); err != nil {
		return "", trace.Wrap(err, "invalid RootFS: '%v'", rootfsAbs)
	}
	log.Infof("Starting in RootFS: %v", rootfsAbs)
	return rootfsAbs, nil
}

// setupSignalHanlders sets up a handler to interrupt SIGTERM and SIGINT
// allowing for a graceful shutdown via executing "stop" command
func setupSignalHanlders(rootfs, socketPath string) {
	c := make(chan os.Signal, 1)
	go func() {
		sig := <-c
		log.Infof("received a signal %v. stopping...\n", sig)
		err := stop(rootfs, socketPath)
		if err != nil {
			log.Errorf("error: %v", err)
		}
	}()
	signal.Notify(c, os.Interrupt, os.Kill, syscall.SIGTERM)
}

func emptyIP(addr *net.IP) bool {
	return len(*addr) == 0
}<|MERGE_RESOLUTION|>--- conflicted
+++ resolved
@@ -54,24 +54,6 @@
 		// start the container with planet
 		cstart = app.Command("start", "Start Planet container")
 
-<<<<<<< HEAD
-		cstartPublicIP           = cstart.Flag("public-ip", "IP accessible by other nodes for inter-host communication").OverrideDefaultFromEnvar("PLANET_PUBLIC_IP").IP()
-		cstartMasterIP           = cstart.Flag("master-ip", "IP of the master POD (defaults to public-ip)").OverrideDefaultFromEnvar("PLANET_MASTER_IP").IP()
-		cstartCloudProvider      = cstart.Flag("cloud-provider", "cloud provider name, e.g. 'aws' or 'gce'").OverrideDefaultFromEnvar("PLANET_CLOUD_PROVIDER").String()
-		cstartClusterID          = cstart.Flag("cluster-id", "id of the cluster").OverrideDefaultFromEnvar("PLANET_CLUSTER_ID").String()
-		cstartIgnoreChecks       = cstart.Flag("ignore-checks", "Force start ignoring some failed host checks (e.g. kernel version)").OverrideDefaultFromEnvar("PLANET_FORCE").Bool()
-		cstartEnv                = EnvVars(cstart.Flag("env", "Set environment variable").OverrideDefaultFromEnvar("PLANET_ENV"))
-		cstartMounts             = Mounts(cstart.Flag("volume", "External volume to mount").OverrideDefaultFromEnvar("PLANET_VOLUME"))
-		cstartRoles              = List(cstart.Flag("role", "Roles such as 'master' or 'node'").OverrideDefaultFromEnvar("PLANET_ROLE"))
-		cstartInsecureRegistries = List(cstart.Flag("insecure-registry", "Optional insecure registries").OverrideDefaultFromEnvar("PLANET_INSECURE_REGISTRY"))
-		cstartStateDir           = cstart.Flag("state-dir", "directory where planet-specific state like keys and certificates is stored").Default("/var/planet/state").OverrideDefaultFromEnvar("PLANET_STATE_DIR").String()
-		cstartServiceSubnet      = CIDRFlag(cstart.Flag("service-subnet", "subnet dedicated to the services in cluster").Default("10.100.0.0/16").OverrideDefaultFromEnvar("PLANET_SERVICE_SUBNET"))
-		cstartPODSubnet          = CIDRFlag(cstart.Flag("pod-subnet", "subnet dedicated to the pods in the cluster").Default("10.244.0.0/16").OverrideDefaultFromEnvar("PLANET_POD_SUBNET"))
-		cstartSelfTest           = cstart.Flag("self-test", "Run end-to-end tests on the started cluster").Bool()
-		cstartTestSpec           = cstart.Flag("test-spec", "Regexp of the test specs to run (self-test mode only)").Default("Networking|Pods").String()
-		cstartTestKubeRepoPath   = cstart.Flag("repo-path", "Path to either a k8s repository or a directory with test configuration files (self-test mode only)").String()
-		cstartAgentPeers         = InlineList(cstart.Flag("peers", "Initial planet agent cluster configuration"))
-=======
 		cstartPublicIP                = cstart.Flag("public-ip", "IP accessible by other nodes for inter-host communication").OverrideDefaultFromEnvar("PLANET_PUBLIC_IP").IP()
 		cstartMasterIP                = cstart.Flag("master-ip", "IP of the master POD (defaults to public-ip)").OverrideDefaultFromEnvar("PLANET_MASTER_IP").IP()
 		cstartCloudProvider           = cstart.Flag("cloud-provider", "cloud provider name, e.g. 'aws' or 'gce'").OverrideDefaultFromEnvar("PLANET_CLOUD_PROVIDER").String()
@@ -82,6 +64,7 @@
 		cstartRoles                   = List(cstart.Flag("role", "Roles such as 'master' or 'node'").OverrideDefaultFromEnvar("PLANET_ROLE"))
 		cstartInsecureRegistries      = List(cstart.Flag("insecure-registry", "Optional insecure registries").OverrideDefaultFromEnvar("PLANET_INSECURE_REGISTRY"))
 		cstartSecretsDir              = cstart.Flag("secrets-dir", "Directory with master secrets - certificate authority and certificates").OverrideDefaultFromEnvar("PLANET_SECRETS_DIR").ExistingDir()
+		cstartStateDir                = cstart.Flag("state-dir", "Directory where Planet will store state").OverrideDefaultFromEnvar("PLANET_STATE_DIR").String()
 		cstartServiceSubnet           = CIDRFlag(cstart.Flag("service-subnet", "subnet dedicated to the services in cluster").Default(DefaultServiceSubnet).OverrideDefaultFromEnvar("PLANET_SERVICE_SUBNET"))
 		cstartPODSubnet               = CIDRFlag(cstart.Flag("pod-subnet", "subnet dedicated to the pods in the cluster").Default(DefaultPODSubnet).OverrideDefaultFromEnvar("PLANET_POD_SUBNET"))
 		cstartServiceUID              = cstart.Flag("service-uid", "uid to use for services").Default("1000").String()
@@ -92,16 +75,22 @@
 		cstartEtcdMemberName          = cstart.Flag("etcd-member-name", "Etcd member name").OverrideDefaultFromEnvar("PLANET_ETCD_MEMBER_NAME").String()
 		cstartEtcdInitialCluster      = cstart.Flag("etcd-initial-cluster", "initial etcd cluster configuration (list of peers)").OverrideDefaultFromEnvar("PLANET_ETCD_INITIAL_CLUSTER").String()
 		cstartEtcdInitialClusterState = cstart.Flag("etcd-initial-cluster-state", "Etcd initial cluster state: 'new' or 'existing'").OverrideDefaultFromEnvar("PLANET_ETCD_INITIAL_CLUSTER_STATE").String()
+		cstartAgentPeers              = InlineList(cstart.Flag("peers", "Initial planet agent cluster configuration"))
 
 		// start the planet agent
 		cagent              = app.Command("agent", "Start Planet Agent")
 		cagentPublicIP      = cagent.Flag("public-ip", "IP accessible by other nodes for inter-host communication").OverrideDefaultFromEnvar(EnvPublicIP).IP()
 		cagentLeaderKey     = cagent.Flag("leader-key", "Etcd key holding the new leader").Required().String()
-		cagentRole          = cagent.Flag("role", "server role").OverrideDefaultFromEnvar(EnvRole).String()
+		cagentRole          = cagent.Flag("role", "Server role").OverrideDefaultFromEnvar(EnvRole).String()
 		cagentAPI           = cagent.Flag("apiserver-dns", "API server DNS entry").OverrideDefaultFromEnvar(EnvAPIServerName).String()
-		cagentTerm          = cagent.Flag("term", "leader lease duration").Default(DefaultLeaderTerm.String()).Duration()
-		cagentEtcdEndpoints = List(cagent.Flag("etcd-endpoints", "etcd endpoints").Default(DefaultEtcdEndpoints))
->>>>>>> 010879a6
+		cagentTerm          = cagent.Flag("term", "Leader lease duration").Default(DefaultLeaderTerm.String()).Duration()
+		cagentEtcdEndpoints = List(cagent.Flag("etcd-endpoints", "Etcd endpoints").Default(DefaultEtcdEndpoints))
+		cagentRPCAddr       = cagent.Flag("rpc-addr", "Address to bind the RPC listener to").Default("127.0.0.1:7575").String()
+		cagentKubeAddr      = cagent.Flag("kube-addr", "Address of the kubernetes api server").Default("127.0.0.1:8080").String()
+		cagentName          = cagent.Flag("name", "Agent name.  Must be the same as the name of the local serf node").OverrideDefaultFromEnvar("PLANET_ETCD_MEMBER_NAME").String()
+		cagentSerfRPCAddr   = cagent.Flag("serf-rpc-addr", "RPC address of the local serf node").Default("127.0.0.1:7373").String()
+		cagentSerfPeers     = InlineList(cagent.Flag("peers", "Address of the serf node to join with.  Multiple addresses can be specified, separated by comma."))
+		cagentStateDir      = cagent.Flag("state-dir", "Directory where agent-specific state like health stats is stored").Default("/var/planet/agent").String()
 
 		// stop a running container
 		cstop = app.Command("stop", "Stop planet container")
@@ -111,18 +100,6 @@
 		centerArgs  = center.Arg("cmd", "command to execute").Default("/bin/bash").String()
 		centerNoTTY = center.Flag("notty", "do not attach TTY to this process").Bool()
 		centerUser  = center.Flag("user", "user to execute the command").Default("root").String()
-
-		// planet agent mode
-		cagent = app.Command("agent", "Run planet agent")
-		// FIXME: wrap as HostPort
-		cagentRPCAddr  = cagent.Flag("rpc-addr", "Address to bind the RPC listener to").Default("127.0.0.1:7575").String()
-		cagentKubeAddr = cagent.Flag("kube-addr", "Address of the kubernetes api server").Default("127.0.0.1:8080").String()
-		// FIXME: read as a comma-separated list to be able to input from an environment var
-		cagentSerfPeers   = InlineList(cagent.Flag("peers", "Address of the serf node to join with.  Multiple addresses can be specified, separated by comma."))
-		cagentSerfRPCAddr = cagent.Flag("serf-rpc-addr", "RPC address of the local serf node").Default("127.0.0.1:7373").String()
-		cagentRole        = cagent.Flag("role", "Agent operating role (master/node)").Default("master").String()
-		cagentName        = cagent.Flag("name", "Agent name.  Must be the same as the name of the local serf node").Required().String()
-		cagentStateDir    = cagent.Flag("state-dir", "Directory where agent-specific state like health stats is stored").Default("/var/planet/agent").String()
 
 		// report status of the cluster
 		cstatus        = app.Command("status", "Query the planet cluster status")
@@ -165,39 +142,37 @@
 	switch cmd {
 
 	// "version" command
+	case cversion.FullCommand():
+		version.Print()
+
+	// "agent" command
 	case cagent.FullCommand():
-		return agent(AgentConfig{
+		var cache cache.Cache
+		path := filepath.Join(*cagentStateDir, backendDbFile)
+		cache, err = sqlite.New(path)
+		if err != nil {
+			err = trace.Wrap(err, "failed to create cache")
+			break
+		}
+		conf := &agent.Config{
+			Name:        *cagentName,
+			RPCAddr:     *cagentRPCAddr,
+			SerfRPCAddr: *cagentSerfRPCAddr,
+			Cache:       cache,
+		}
+		monitoringConf := &monitoring.Config{
+			Role:     agent.Role(*cagentRole),
+			KubeAddr: *cagentKubeAddr,
+		}
+		leaderConf := &LeaderConfig{
 			PublicIP:      cagentPublicIP.String(),
 			LeaderKey:     *cagentLeaderKey,
 			Role:          *cagentRole,
 			Term:          *cagentTerm,
 			EtcdEndpoints: *cagentEtcdEndpoints,
 			APIServerDNS:  *cagentAPI,
-		})
-	case cversion.FullCommand():
-		version.Print()
-
-	case cagent.FullCommand():
-		var cache cache.Cache
-		path := filepath.Join(*cagentStateDir, backendDbFile)
-		cache, err = sqlite.New(path)
-		if err != nil {
-			err = trace.Wrap(err, "failed to create cache")
-			break
-		}
-		conf := &agent.Config{
-			Name:        *cagentName,
-			RPCAddr:     *cagentRPCAddr,
-			SerfRPCAddr: *cagentSerfRPCAddr,
-			Cache:       cache,
-		}
-		monitoringConf := &monitoring.Config{
-			Role:     monitoring.Role(*cagentRole),
-			KubeAddr: *cagentKubeAddr,
-		}
-		// MasterIP: *cstartMasterIP,
-		// ClusterIP: clusterIP(*cstartServiceSubnet),
-		err = runAgent(conf, monitoringConf, []string(*cagentSerfPeers))
+		}
+		err = runAgent(conf, monitoringConf, leaderConf, []string(*cagentSerfPeers))
 
 	// "start" command
 	case cstart.FullCommand():
@@ -210,24 +185,6 @@
 			break
 		}
 		setupSignalHanlders(rootfs, *socketPath)
-<<<<<<< HEAD
-		config := Config{
-			Rootfs:             rootfs,
-			SocketPath:         *socketPath,
-			Env:                *cstartEnv,
-			Mounts:             *cstartMounts,
-			IgnoreChecks:       *cstartIgnoreChecks,
-			Roles:              *cstartRoles,
-			InsecureRegistries: *cstartInsecureRegistries,
-			MasterIP:           cstartMasterIP.String(),
-			PublicIP:           cstartPublicIP.String(),
-			CloudProvider:      *cstartCloudProvider,
-			ClusterID:          *cstartClusterID,
-			StateDir:           *cstartStateDir,
-			ServiceSubnet:      *cstartServiceSubnet,
-			PODSubnet:          *cstartPODSubnet,
-			AgentPeers:         *cstartAgentPeers,
-=======
 		config := &Config{
 			Rootfs:                  rootfs,
 			SocketPath:              *socketPath,
@@ -241,14 +198,15 @@
 			CloudProvider:           *cstartCloudProvider,
 			ClusterID:               *cstartClusterID,
 			SecretsDir:              *cstartSecretsDir,
+			StateDir:                *cstartStateDir,
 			ServiceSubnet:           *cstartServiceSubnet,
 			PODSubnet:               *cstartPODSubnet,
+			AgentPeers:              *cstartAgentPeers,
 			ServiceUID:              *cstartServiceUID,
 			ServiceGID:              *cstartServiceGID,
 			EtcdMemberName:          *cstartEtcdMemberName,
 			EtcdInitialCluster:      *cstartEtcdInitialCluster,
 			EtcdInitialClusterState: *cstartEtcdInitialClusterState,
->>>>>>> 010879a6
 		}
 		if *cstartSelfTest {
 			err = selfTest(config, *cstartTestKubeRepoPath, *cstartTestSpec, extraArgs)
@@ -301,13 +259,11 @@
 			AssetDir:       *ctestAssetPath,
 		}
 		err = e2e.RunTests(config, extraArgs)
-<<<<<<< HEAD
-
-=======
+
 	case csecretsInit.FullCommand():
 		err = initSecrets(
 			*csecretsInitDir, *csecretsInitDomain, *csecretsInitServiceSubnet)
->>>>>>> 010879a6
+
 	default:
 		err = trace.Errorf("unsupported command: %v", cmd)
 	}
@@ -315,13 +271,9 @@
 	return err
 }
 
-<<<<<<< HEAD
 const backendDbFile = "sqlite.db"
 
-func selfTest(config Config, repoDir, spec string, extraArgs []string) error {
-=======
 func selfTest(config *Config, repoDir, spec string, extraArgs []string) error {
->>>>>>> 010879a6
 	var process *box.Box
 	var err error
 	const idleTimeout = 30 * time.Second
